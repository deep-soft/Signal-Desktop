// Copyright 2019 Signal Messenger, LLC
// SPDX-License-Identifier: AGPL-3.0-only

import { get } from 'lodash';
import React, { memo } from 'react';
import { useSelector } from 'react-redux';
import type { PropsType as DialogExpiredBuildPropsType } from '../../components/DialogExpiredBuild';
import { DialogExpiredBuild } from '../../components/DialogExpiredBuild';
import type { PropsType as LeftPanePropsType } from '../../components/LeftPane';
import { LeftPane } from '../../components/LeftPane';
import type { NavTabPanelProps } from '../../components/NavTabs';
import type { WidthBreakpoint } from '../../components/_util';
import {
  getGroupSizeHardLimit,
  getGroupSizeRecommendedLimit,
} from '../../groups/limits';
import { LeftPaneMode } from '../../types/leftPane';
import { getUsernameFromSearch } from '../../util/Username';
import { getCountryDataForLocale } from '../../util/getCountryData';
import { lookupConversationWithoutServiceId } from '../../util/lookupConversationWithoutServiceId';
import { missingCaseError } from '../../util/missingCaseError';
import { isDone as isRegistrationDone } from '../../util/registration';
import { useCallingActions } from '../ducks/calling';
import { useConversationsActions } from '../ducks/conversations';
import { ComposerStep, OneTimeModalState } from '../ducks/conversationsEnums';
<<<<<<< HEAD
import {
  getHasSearchQuery,
  getIsSearching,
  getIsSearchingGlobally,
  getQuery,
  getSearchConversation,
  getSearchResults,
  getStartSearchCounter,
} from '../selectors/search';
import {
  getIntl,
  getRegionCode,
  getTheme,
  getIsMacOS,
} from '../selectors/user';
import { hasExpired } from '../selectors/expiration';
import {
  isUpdateDialogVisible,
  isUpdateDownloaded,
  isOSUnsupported,
} from '../selectors/updates';
=======
import { useGlobalModalActions } from '../ducks/globalModals';
import { useItemsActions } from '../ducks/items';
import { useNetworkActions } from '../ducks/network';
import { useSearchActions } from '../ducks/search';
import { useUsernameActions } from '../ducks/username';
import type { StateType } from '../reducer';
>>>>>>> a634792b
import { getPreferredBadgeSelector } from '../selectors/badges';
import {
  getComposeAvatarData,
  getComposeGroupAvatar,
  getComposeGroupExpireTimer,
  getComposeGroupName,
  getComposeSelectedContacts,
  getComposerConversationSearchTerm,
  getComposerSelectedRegion,
  getComposerStep,
  getComposerUUIDFetchState,
  getFilteredCandidateContactsForNewGroup,
  getFilteredComposeContacts,
  getFilteredComposeGroups,
  getLeftPaneLists,
  getMaximumGroupSizeModalState,
  getMe,
  getRecommendedGroupSizeModalState,
  getSelectedConversationId,
  getShowArchived,
  getTargetedMessage,
  hasGroupCreationError,
  isCreatingGroup,
  isEditingAvatar,
} from '../selectors/conversations';
import { getCrashReportCount } from '../selectors/crashReports';
import { hasExpired } from '../selectors/expiration';
import {
  getNavTabsCollapsed,
  getPreferredLeftPaneWidth,
  getUsernameCorrupted,
  getUsernameLinkCorrupted,
} from '../selectors/items';
import {
  getChallengeStatus,
  hasNetworkDialog as getHasNetworkDialog,
} from '../selectors/network';
import {
  getIsSearching,
  getQuery,
  getSearchConversation,
  getSearchResults,
  getStartSearchCounter,
  isSearching,
} from '../selectors/search';
import {
  isUpdateDownloaded as getIsUpdateDownloaded,
  isOSUnsupported,
  isUpdateDialogVisible,
} from '../selectors/updates';
import {
  getIntl,
  getIsMacOS,
  getRegionCode,
  getTheme,
} from '../selectors/user';
import { SmartCaptchaDialog } from './CaptchaDialog';
import { SmartCrashReportDialog } from './CrashReportDialog';
import { SmartMessageSearchResult } from './MessageSearchResult';
import { SmartNetworkStatus } from './NetworkStatus';
import { SmartRelinkDialog } from './RelinkDialog';
import { SmartToastManager } from './ToastManager';
import type { PropsType as SmartUnsupportedOSDialogPropsType } from './UnsupportedOSDialog';
import { SmartUnsupportedOSDialog } from './UnsupportedOSDialog';
import { SmartUpdateDialog } from './UpdateDialog';

function renderMessageSearchResult(id: string): JSX.Element {
  return <SmartMessageSearchResult id={id} />;
}
function renderNetworkStatus(
  props: Readonly<{ containerWidthBreakpoint: WidthBreakpoint }>
): JSX.Element {
  return <SmartNetworkStatus {...props} />;
}
function renderRelinkDialog(
  props: Readonly<{ containerWidthBreakpoint: WidthBreakpoint }>
): JSX.Element {
  return <SmartRelinkDialog {...props} />;
}
function renderUpdateDialog(
  props: Readonly<{ containerWidthBreakpoint: WidthBreakpoint }>
): JSX.Element {
  return <SmartUpdateDialog {...props} />;
}
function renderCaptchaDialog({ onSkip }: { onSkip(): void }): JSX.Element {
  return <SmartCaptchaDialog onSkip={onSkip} />;
}
function renderCrashReportDialog(): JSX.Element {
  return <SmartCrashReportDialog />;
}
function renderExpiredBuildDialog(
  props: DialogExpiredBuildPropsType
): JSX.Element {
  return <DialogExpiredBuild {...props} />;
}
function renderUnsupportedOSDialog(
  props: Readonly<SmartUnsupportedOSDialogPropsType>
): JSX.Element {
  return <SmartUnsupportedOSDialog {...props} />;
}
function renderToastManagerWithMegaphone(props: {
  containerWidthBreakpoint: WidthBreakpoint;
}): JSX.Element {
  return <SmartToastManager {...props} />;
}

function renderToastManagerWithoutMegaphone(props: {
  containerWidthBreakpoint: WidthBreakpoint;
}): JSX.Element {
  return <SmartToastManager disableMegaphone {...props} />;
}

const getModeSpecificProps = (
  state: StateType
): LeftPanePropsType['modeSpecificProps'] => {
  const i18n = getIntl(state);
  const composerStep = getComposerStep(state);
  switch (composerStep) {
    case undefined:
      if (getShowArchived(state)) {
        const { archivedConversations } = getLeftPaneLists(state);
        const searchConversation = getSearchConversation(state);
        const searchTerm = getQuery(state);
        return {
          mode: LeftPaneMode.Archive,
          archivedConversations,
          isSearchingGlobally: getIsSearchingGlobally(state),
          searchConversation,
          searchTerm,
          startSearchCounter: getStartSearchCounter(state),
          ...(searchConversation && searchTerm ? getSearchResults(state) : {}),
        };
      }
      if (getHasSearchQuery(state)) {
        const primarySendsSms = Boolean(
          get(state.items, ['primarySendsSms'], false)
        );

        return {
          mode: LeftPaneMode.Search,
          isSearchingGlobally: getIsSearchingGlobally(state),
          primarySendsSms,
          searchConversation: getSearchConversation(state),
          searchDisabled: state.network.challengeStatus !== 'idle',
          startSearchCounter: getStartSearchCounter(state),
          ...getSearchResults(state),
        };
      }
      return {
        mode: LeftPaneMode.Inbox,
        isAboutToSearch: getIsSearching(state),
        isSearchingGlobally: getIsSearchingGlobally(state),
        searchConversation: getSearchConversation(state),
        searchDisabled: state.network.challengeStatus !== 'idle',
        searchTerm: getQuery(state),
        startSearchCounter: getStartSearchCounter(state),
        ...getLeftPaneLists(state),
      };
    case ComposerStep.StartDirectConversation:
      return {
        mode: LeftPaneMode.Compose,
        composeContacts: getFilteredComposeContacts(state),
        composeGroups: getFilteredComposeGroups(state),
        regionCode: getRegionCode(state),
        searchTerm: getComposerConversationSearchTerm(state),
        uuidFetchState: getComposerUUIDFetchState(state),
        username: getUsernameFromSearch(
          getComposerConversationSearchTerm(state)
        ),
      };
    case ComposerStep.FindByUsername:
      return {
        mode: LeftPaneMode.FindByUsername,
        searchTerm: getComposerConversationSearchTerm(state),
        uuidFetchState: getComposerUUIDFetchState(state),
        username: getUsernameFromSearch(
          getComposerConversationSearchTerm(state)
        ),
      };
    case ComposerStep.FindByPhoneNumber:
      return {
        mode: LeftPaneMode.FindByPhoneNumber,
        searchTerm: getComposerConversationSearchTerm(state),
        regionCode: getRegionCode(state),
        uuidFetchState: getComposerUUIDFetchState(state),
        countries: getCountryDataForLocale(i18n.getLocale()),
        selectedRegion: getComposerSelectedRegion(state),
      };
    case ComposerStep.ChooseGroupMembers:
      return {
        mode: LeftPaneMode.ChooseGroupMembers,
        candidateContacts: getFilteredCandidateContactsForNewGroup(state),
        groupSizeRecommendedLimit: getGroupSizeRecommendedLimit(),
        groupSizeHardLimit: getGroupSizeHardLimit(),
        isShowingRecommendedGroupSizeModal:
          getRecommendedGroupSizeModalState(state) ===
          OneTimeModalState.Showing,
        isShowingMaximumGroupSizeModal:
          getMaximumGroupSizeModalState(state) === OneTimeModalState.Showing,
        ourE164: getMe(state).e164,
        ourUsername: getMe(state).username,
        regionCode: getRegionCode(state),
        searchTerm: getComposerConversationSearchTerm(state),
        selectedContacts: getComposeSelectedContacts(state),
        uuidFetchState: getComposerUUIDFetchState(state),
        username: getUsernameFromSearch(
          getComposerConversationSearchTerm(state)
        ),
      };
    case ComposerStep.SetGroupMetadata:
      return {
        mode: LeftPaneMode.SetGroupMetadata,
        groupAvatar: getComposeGroupAvatar(state),
        groupName: getComposeGroupName(state),
        groupExpireTimer: getComposeGroupExpireTimer(state),
        hasError: hasGroupCreationError(state),
        isCreating: isCreatingGroup(state),
        isEditingAvatar: isEditingAvatar(state),
        selectedContacts: getComposeSelectedContacts(state),
        userAvatarData: getComposeAvatarData(state),
      };
    default:
      throw missingCaseError(composerStep);
  }
};

export const SmartLeftPane = memo(function SmartLeftPane({
  hasFailedStorySends,
  hasPendingUpdate,
  otherTabsUnreadStats,
}: NavTabPanelProps) {
  const challengeStatus = useSelector(getChallengeStatus);
  const composerStep = useSelector(getComposerStep);
  const crashReportCount = useSelector(getCrashReportCount);
  const getPreferredBadge = useSelector(getPreferredBadgeSelector);
  const hasAppExpired = useSelector(hasExpired);
  const hasNetworkDialog = useSelector(getHasNetworkDialog);
  const hasSearchQuery = useSelector(isSearching);
  const hasUnsupportedOS = useSelector(isOSUnsupported);
  const hasUpdateDialog = useSelector(isUpdateDialogVisible);
  const i18n = useSelector(getIntl);
  const isMacOS = useSelector(getIsMacOS);
  const isUpdateDownloaded = useSelector(getIsUpdateDownloaded);
  const modeSpecificProps = useSelector(getModeSpecificProps);
  const navTabsCollapsed = useSelector(getNavTabsCollapsed);
  const preferredWidthFromStorage = useSelector(getPreferredLeftPaneWidth);
  const selectedConversationId = useSelector(getSelectedConversationId);
  const showArchived = useSelector(getShowArchived);
  const targetedMessage = useSelector(getTargetedMessage);
  const theme = useSelector(getTheme);
  const usernameCorrupted = useSelector(getUsernameCorrupted);
  const usernameLinkCorrupted = useSelector(getUsernameLinkCorrupted);

  const {
    blockConversation,
    clearGroupCreationError,
    closeMaximumGroupSizeModal,
    closeRecommendedGroupSizeModal,
    composeDeleteAvatarFromDisk,
    composeReplaceAvatar,
    composeSaveAvatarToDisk,
    createGroup,
    removeConversation,
    setComposeGroupAvatar,
    setComposeGroupExpireTimer,
    setComposeGroupName,
    setComposeSearchTerm,
    setComposeSelectedRegion,
    setIsFetchingUUID,
    showArchivedConversations,
    showChooseGroupMembers,
    showConversation,
    showFindByPhoneNumber,
    showFindByUsername,
    showInbox,
    startComposing,
    startSettingGroupMetadata,
    toggleComposeEditingAvatar,
    toggleConversationInChooseMembers,
  } = useConversationsActions();
  const {
    clearConversationSearch,
    clearSearch,
    searchInConversation,
    startSearch,
    updateSearchTerm,
  } = useSearchActions();
  const {
    onOutgoingAudioCallInConversation,
    onOutgoingVideoCallInConversation,
  } = useCallingActions();
  const { openUsernameReservationModal } = useUsernameActions();
  const { savePreferredLeftPaneWidth, toggleNavTabsCollapse } =
    useItemsActions();
  const { setChallengeStatus } = useNetworkActions();
  const { showUserNotFoundModal, toggleProfileEditor } =
    useGlobalModalActions();

  let hasExpiredDialog = false;
  let unsupportedOSDialogType: 'error' | 'warning' | undefined;
  if (hasAppExpired) {
    if (hasUnsupportedOS) {
      unsupportedOSDialogType = 'error';
    } else {
      hasExpiredDialog = true;
    }
  } else if (hasUnsupportedOS) {
    unsupportedOSDialogType = 'warning';
  }

<<<<<<< HEAD
  const composerStep = getComposerStep(state);
  const showArchived = getShowArchived(state);
  const hasSearchQuery = getHasSearchQuery(state);
=======
  const hasRelinkDialog = !isRegistrationDone();
>>>>>>> a634792b

  const renderToastManager =
    composerStep == null && !showArchived && !hasSearchQuery
      ? renderToastManagerWithMegaphone
      : renderToastManagerWithoutMegaphone;

  const targetedMessageId = targetedMessage?.id;

  return (
    <LeftPane
      blockConversation={blockConversation}
      challengeStatus={challengeStatus}
      clearConversationSearch={clearConversationSearch}
      clearGroupCreationError={clearGroupCreationError}
      clearSearch={clearSearch}
      closeMaximumGroupSizeModal={closeMaximumGroupSizeModal}
      closeRecommendedGroupSizeModal={closeRecommendedGroupSizeModal}
      composeDeleteAvatarFromDisk={composeDeleteAvatarFromDisk}
      composeReplaceAvatar={composeReplaceAvatar}
      composeSaveAvatarToDisk={composeSaveAvatarToDisk}
      crashReportCount={crashReportCount}
      createGroup={createGroup}
      getPreferredBadge={getPreferredBadge}
      hasExpiredDialog={hasExpiredDialog}
      hasFailedStorySends={hasFailedStorySends}
      hasNetworkDialog={hasNetworkDialog}
      hasPendingUpdate={hasPendingUpdate}
      hasRelinkDialog={hasRelinkDialog}
      hasUpdateDialog={hasUpdateDialog}
      i18n={i18n}
      isMacOS={isMacOS}
      isUpdateDownloaded={isUpdateDownloaded}
      lookupConversationWithoutServiceId={lookupConversationWithoutServiceId}
      modeSpecificProps={modeSpecificProps}
      navTabsCollapsed={navTabsCollapsed}
      onOutgoingAudioCallInConversation={onOutgoingAudioCallInConversation}
      onOutgoingVideoCallInConversation={onOutgoingVideoCallInConversation}
      openUsernameReservationModal={openUsernameReservationModal}
      otherTabsUnreadStats={otherTabsUnreadStats}
      preferredWidthFromStorage={preferredWidthFromStorage}
      removeConversation={removeConversation}
      renderCaptchaDialog={renderCaptchaDialog}
      renderCrashReportDialog={renderCrashReportDialog}
      renderExpiredBuildDialog={renderExpiredBuildDialog}
      renderMessageSearchResult={renderMessageSearchResult}
      renderNetworkStatus={renderNetworkStatus}
      renderRelinkDialog={renderRelinkDialog}
      renderToastManager={renderToastManager}
      renderUnsupportedOSDialog={renderUnsupportedOSDialog}
      renderUpdateDialog={renderUpdateDialog}
      savePreferredLeftPaneWidth={savePreferredLeftPaneWidth}
      searchInConversation={searchInConversation}
      selectedConversationId={selectedConversationId}
      setChallengeStatus={setChallengeStatus}
      setComposeGroupAvatar={setComposeGroupAvatar}
      setComposeGroupExpireTimer={setComposeGroupExpireTimer}
      setComposeGroupName={setComposeGroupName}
      setComposeSearchTerm={setComposeSearchTerm}
      setComposeSelectedRegion={setComposeSelectedRegion}
      setIsFetchingUUID={setIsFetchingUUID}
      showArchivedConversations={showArchivedConversations}
      showChooseGroupMembers={showChooseGroupMembers}
      showConversation={showConversation}
      showFindByPhoneNumber={showFindByPhoneNumber}
      showFindByUsername={showFindByUsername}
      showInbox={showInbox}
      showUserNotFoundModal={showUserNotFoundModal}
      startComposing={startComposing}
      startSearch={startSearch}
      startSettingGroupMetadata={startSettingGroupMetadata}
      targetedMessageId={targetedMessageId}
      theme={theme}
      toggleComposeEditingAvatar={toggleComposeEditingAvatar}
      toggleConversationInChooseMembers={toggleConversationInChooseMembers}
      toggleNavTabsCollapse={toggleNavTabsCollapse}
      toggleProfileEditor={toggleProfileEditor}
      unsupportedOSDialogType={unsupportedOSDialogType}
      updateSearchTerm={updateSearchTerm}
      usernameCorrupted={usernameCorrupted}
      usernameLinkCorrupted={usernameLinkCorrupted}
    />
  );
});<|MERGE_RESOLUTION|>--- conflicted
+++ resolved
@@ -23,36 +23,12 @@
 import { useCallingActions } from '../ducks/calling';
 import { useConversationsActions } from '../ducks/conversations';
 import { ComposerStep, OneTimeModalState } from '../ducks/conversationsEnums';
-<<<<<<< HEAD
-import {
-  getHasSearchQuery,
-  getIsSearching,
-  getIsSearchingGlobally,
-  getQuery,
-  getSearchConversation,
-  getSearchResults,
-  getStartSearchCounter,
-} from '../selectors/search';
-import {
-  getIntl,
-  getRegionCode,
-  getTheme,
-  getIsMacOS,
-} from '../selectors/user';
-import { hasExpired } from '../selectors/expiration';
-import {
-  isUpdateDialogVisible,
-  isUpdateDownloaded,
-  isOSUnsupported,
-} from '../selectors/updates';
-=======
 import { useGlobalModalActions } from '../ducks/globalModals';
 import { useItemsActions } from '../ducks/items';
 import { useNetworkActions } from '../ducks/network';
 import { useSearchActions } from '../ducks/search';
 import { useUsernameActions } from '../ducks/username';
 import type { StateType } from '../reducer';
->>>>>>> a634792b
 import { getPreferredBadgeSelector } from '../selectors/badges';
 import {
   getComposeAvatarData,
@@ -91,12 +67,13 @@
   hasNetworkDialog as getHasNetworkDialog,
 } from '../selectors/network';
 import {
+  getHasSearchQuery,
   getIsSearching,
+  getIsSearchingGlobally,
   getQuery,
   getSearchConversation,
   getSearchResults,
   getStartSearchCounter,
-  isSearching,
 } from '../selectors/search';
 import {
   isUpdateDownloaded as getIsUpdateDownloaded,
@@ -290,7 +267,7 @@
   const getPreferredBadge = useSelector(getPreferredBadgeSelector);
   const hasAppExpired = useSelector(hasExpired);
   const hasNetworkDialog = useSelector(getHasNetworkDialog);
-  const hasSearchQuery = useSelector(isSearching);
+  const hasSearchQuery = useSelector(getHasSearchQuery);
   const hasUnsupportedOS = useSelector(isOSUnsupported);
   const hasUpdateDialog = useSelector(isUpdateDialogVisible);
   const i18n = useSelector(getIntl);
@@ -336,6 +313,8 @@
   const {
     clearConversationSearch,
     clearSearch,
+    endConversationSearch,
+    endSearch,
     searchInConversation,
     startSearch,
     updateSearchTerm,
@@ -363,13 +342,7 @@
     unsupportedOSDialogType = 'warning';
   }
 
-<<<<<<< HEAD
-  const composerStep = getComposerStep(state);
-  const showArchived = getShowArchived(state);
-  const hasSearchQuery = getHasSearchQuery(state);
-=======
   const hasRelinkDialog = !isRegistrationDone();
->>>>>>> a634792b
 
   const renderToastManager =
     composerStep == null && !showArchived && !hasSearchQuery
@@ -392,6 +365,8 @@
       composeSaveAvatarToDisk={composeSaveAvatarToDisk}
       crashReportCount={crashReportCount}
       createGroup={createGroup}
+      endConversationSearch={endConversationSearch}
+      endSearch={endSearch}
       getPreferredBadge={getPreferredBadge}
       hasExpiredDialog={hasExpiredDialog}
       hasFailedStorySends={hasFailedStorySends}
