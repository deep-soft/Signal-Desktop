{
  "name": "signal-desktop",
  "productName": "Signal",
  "description": "Private messaging from your desktop",
  "desktopName": "signal.desktop",
  "repository": "https://github.com/signalapp/Signal-Desktop.git",
<<<<<<< HEAD
  "version": "1.40.0",
=======
  "version": "1.40.1-beta.1",
>>>>>>> db27a36e
  "license": "AGPL-3.0-only",
  "author": {
    "name": "Open Whisper Systems",
    "email": "support@signal.org"
  },
  "main": "main.js",
  "scripts": {
    "postinstall": "yarn build:acknowledgments && snyk protect && patch-package && electron-builder install-app-deps && rimraf node_modules/dtrace-provider",
    "postuninstall": "yarn build:acknowledgments",
    "start": "electron .",
    "grunt": "grunt",
    "generate": "yarn grunt",
    "build-release": "npm run build",
    "sign-release": "node ts/updater/generateSignature.js",
    "notarize": "node ts/build/notarize.js",
    "build-module-protobuf": "pbjs --target static-module --wrap commonjs --out ts/protobuf/compiled.js protos/*.proto && pbts --out ts/protobuf/compiled.d.ts ts/protobuf/compiled.js",
    "clean-module-protobuf": "rm -f ts/protobuf/compiled.d.ts ts/protobuf/compiled.js",
    "build-protobuf": "yarn build-module-protobuf",
    "clean-protobuf": "yarn clean-module-protobuf",
    "prepare-beta-build": "node prepare_beta_build.js",
    "prepare-import-build": "node prepare_import_build.js",
    "publish-to-apt": "NAME=$npm_package_name VERSION=$npm_package_version ./aptly.sh",
    "test": "yarn test-node && yarn test-electron",
    "test-electron": "yarn grunt test",
    "test-node": "electron-mocha --file test/setup-test-node.js --recursive test/app test/modules ts/test-node ts/test-both",
    "test-node-coverage": "nyc --reporter=lcov --reporter=text mocha --recursive test/app test/modules ts/test-node ts/test-both",
    "eslint": "eslint .",
    "lint": "yarn format --list-different && yarn eslint",
    "lint-deps": "node ts/util/lint/linter.js",
    "lint-license-comments": "ts-node ts/util/lint/license_comments.ts",
    "format": "prettier --write \"*.{css,js,json,md,scss,ts,tsx}\" \"./**/*.{css,js,json,md,scss,ts,tsx}\"",
    "transpile": "tsc",
    "clean-transpile": "rimraf ts/**/*.js && rimraf ts/*.js",
    "open-coverage": "open coverage/lcov-report/index.html",
    "ready": "npm-run-all --print-label clean-transpile grunt --parallel lint lint-deps test-node test-electron",
    "dev": "run-p --print-label dev:*",
    "dev:grunt": "yarn grunt dev",
    "dev:webpack": "cross-env NODE_ENV=development webpack-dev-server --hot",
    "dev:typed-scss": "yarn build:typed-scss -w",
    "dev:storybook": "cross-env SIGNAL_ENV=storybook start-storybook -p 6006 -s ./",
    "build": "run-s --print-label build:grunt build:typed-scss build:webpack build:release build:zip",
    "build:acknowledgments": "node scripts/generate-acknowledgments.js",
    "build:dev": "run-s --print-label build:grunt build:typed-scss build:webpack",
    "build:grunt": "yarn grunt",
    "build:typed-scss": "tsm sticker-creator",
    "build:webpack": "cross-env NODE_ENV=production webpack",
    "build:electron": "electron-builder --config.extraMetadata.environment=$SIGNAL_ENV",
    "build:release": "cross-env SIGNAL_ENV=production npm run build:electron -- --config.directories.output=release",
    "build:zip": "node scripts/zip-macos-release.js",
    "preverify:ts": "yarn build:typed-scss",
    "verify": "run-p --print-label verify:*",
    "verify:ts": "tsc --noEmit"
  },
  "optionalDependencies": {
    "fs-xattr": "0.3.0"
  },
  "dependencies": {
    "@journeyapps/sqlcipher": "https://github.com/EvanHahn-signal/node-sqlcipher.git#16916949f0c010f6e6d3d5869b10a0ab813eae75",
    "@sindresorhus/is": "0.8.0",
    "abort-controller": "3.0.0",
    "array-move": "2.1.0",
    "backbone": "1.3.3",
    "blob-util": "1.3.0",
    "blueimp-canvas-to-blob": "3.14.0",
    "blueimp-load-image": "5.14.0",
    "blurhash": "1.1.3",
    "bunyan": "1.8.15",
    "classnames": "2.2.5",
    "config": "1.28.1",
    "copy-text-to-clipboard": "2.1.0",
    "dashdash": "1.14.1",
    "emoji-datasource": "6.0.0",
    "emoji-datasource-apple": "6.0.0",
    "emoji-regex": "9.2.0",
    "encoding": "0.1.13",
    "fast-glob": "3.2.1",
    "filesize": "3.6.1",
    "firstline": "1.2.1",
    "form-data": "3.0.0",
    "fs-extra": "5.0.0",
    "fuse.js": "3.4.4",
    "glob": "7.1.6",
    "google-libphonenumber": "3.2.17",
    "got": "8.3.2",
    "history": "4.9.0",
    "intl-tel-input": "12.1.15",
    "jquery": "3.5.0",
    "js-yaml": "3.13.1",
    "linkify-it": "2.2.0",
    "lodash": "4.17.20",
    "memoizee": "0.4.14",
    "mkdirp": "0.5.2",
    "moment": "2.21.0",
    "mustache": "2.3.0",
    "node-fetch": "2.6.1",
    "node-forge": "0.10.0",
    "node-gyp": "5.0.3",
    "normalize-path": "3.0.0",
    "os-locale": "3.0.1",
    "p-map": "2.1.0",
    "p-props": "4.0.0",
    "p-queue": "6.2.1",
    "parchment": "1.1.4",
    "pify": "3.0.0",
    "popper.js": "1.15.0",
    "protobufjs": "6.8.6",
    "proxy-agent": "3.1.1",
    "quill": "1.3.7",
    "quill-delta": "4.0.1",
    "react": "16.8.3",
    "react-blurhash": "0.1.2",
    "react-contextmenu": "2.11.0",
    "react-dom": "16.8.3",
    "react-dropzone": "10.1.7",
    "react-hot-loader": "4.12.11",
    "react-measure": "2.3.0",
    "react-popper": "1.3.7",
    "react-quill": "2.0.0-beta.2",
    "react-redux": "7.1.0",
    "react-router-dom": "5.0.1",
    "react-sortable-hoc": "1.9.1",
    "react-virtualized": "9.21.0",
    "read-last-lines": "1.8.0",
    "redux": "4.0.1",
    "redux-logger": "3.0.6",
    "redux-promise-middleware": "6.1.0",
    "redux-thunk": "2.3.0",
    "redux-ts-utils": "3.2.2",
    "reselect": "4.0.0",
    "rimraf": "2.6.2",
    "ringrtc": "https://github.com/signalapp/signal-ringrtc-node.git#552582f97102be4baf27a81fdaab1fba46fc6595",
    "sanitize-filename": "1.6.3",
    "sanitize.css": "11.0.0",
    "semver": "5.4.1",
    "sharp": "0.27.0",
    "tar": "4.4.8",
    "testcheck": "1.0.0-rc.2",
    "tmp": "0.0.33",
    "to-arraybuffer": "1.0.1",
    "typeface-inter": "3.10.0",
    "underscore": "1.9.0",
    "uuid": "3.3.2",
    "websocket": "1.0.28",
    "zkgroup": "https://github.com/signalapp/signal-zkgroup-node.git#2d7db946cc88492b65cc66e9aa9de0c9e664fd8d",
    "libsignal-client": "https://github.com/signalapp/libsignal-client-node.git#23edaad30ddec4d52a5634b30090563df1351337"
  },
  "devDependencies": {
    "@babel/core": "7.7.7",
    "@babel/plugin-proposal-class-properties": "7.7.4",
    "@babel/plugin-transform-runtime": "7.8.3",
    "@babel/preset-react": "7.7.4",
    "@babel/preset-typescript": "7.7.7",
    "@storybook/addon-actions": "5.1.11",
    "@storybook/addon-knobs": "5.1.11",
    "@storybook/addons": "5.1.11",
    "@storybook/react": "5.1.11",
    "@types/backbone": "1.4.3",
    "@types/blueimp-load-image": "5.14.1",
    "@types/bunyan": "1.8.6",
    "@types/chai": "4.1.2",
    "@types/classnames": "2.2.3",
    "@types/config": "0.0.34",
    "@types/dashdash": "1.14.0",
    "@types/filesize": "3.6.0",
    "@types/fs-extra": "5.0.5",
    "@types/google-libphonenumber": "7.4.14",
    "@types/got": "9.4.1",
    "@types/history": "4.7.2",
    "@types/html-webpack-plugin": "3.2.1",
    "@types/jquery": "3.5.0",
    "@types/js-yaml": "3.12.0",
    "@types/linkify-it": "2.1.0",
    "@types/lodash": "4.14.106",
    "@types/long": "4.0.1",
    "@types/memoizee": "0.4.2",
    "@types/mkdirp": "0.5.2",
    "@types/mocha": "5.0.0",
    "@types/node-fetch": "2.5.7",
    "@types/node-forge": "0.9.5",
    "@types/normalize-path": "3.0.0",
    "@types/pify": "3.0.2",
    "@types/quill": "1.3.10",
    "@types/react": "16.8.5",
    "@types/react-dom": "16.8.2",
    "@types/react-measure": "2.0.5",
    "@types/react-redux": "7.1.2",
    "@types/react-router-dom": "4.3.4",
    "@types/react-sortable-hoc": "0.6.5",
    "@types/react-virtualized": "9.18.12",
    "@types/redux-logger": "3.0.7",
    "@types/rimraf": "2.0.2",
    "@types/semver": "5.5.0",
    "@types/sharp": "0.27.1",
    "@types/sinon": "9.0.8",
    "@types/storybook__addon-actions": "3.4.3",
    "@types/storybook__addon-knobs": "5.0.3",
    "@types/storybook__react": "4.0.2",
    "@types/underscore": "1.10.3",
    "@types/uuid": "3.4.4",
    "@types/webpack": "4.39.0",
    "@types/webpack-dev-server": "3.1.7",
    "@types/websocket": "1.0.0",
    "@typescript-eslint/eslint-plugin": "4.8.1",
    "@typescript-eslint/parser": "4.8.1",
    "arraybuffer-loader": "1.0.3",
    "asar": "0.14.0",
    "babel-core": "7.0.0-bridge.0",
    "babel-loader": "8.0.6",
    "babel-plugin-lodash": "3.3.4",
    "chai": "4.1.2",
    "core-js": "2.4.1",
    "cross-env": "5.2.0",
    "css-loader": "3.2.0",
    "electron": "11.2.3",
    "electron-builder": "22.9.1",
    "electron-mocha": "8.1.1",
    "electron-notarize": "0.1.1",
    "eslint": "7.7.0",
    "eslint-config-airbnb-typescript-prettier": "3.1.0",
    "eslint-config-prettier": "6.11.0",
    "eslint-plugin-import": "2.22.0",
    "eslint-plugin-mocha": "8.0.0",
    "eslint-plugin-more": "1.0.0",
    "eslint-plugin-react": "7.20.6",
    "file-loader": "4.2.0",
    "grunt": "1.0.1",
    "grunt-cli": "1.2.0",
    "grunt-contrib-concat": "1.0.1",
    "grunt-contrib-copy": "1.0.0",
    "grunt-contrib-watch": "1.0.0",
    "grunt-exec": "3.0.0",
    "grunt-gitinfo": "0.1.7",
    "grunt-sass": "3.0.1",
    "html-webpack-plugin": "3.2.0",
    "jsdoc": "3.6.2",
    "mocha": "4.1.0",
    "mocha-testcheck": "1.0.0-rc.0",
    "node-sass": "4.14.1",
    "node-sass-import-once": "1.2.0",
    "npm-run-all": "4.1.5",
    "nyc": "11.4.1",
    "patch-package": "6.1.2",
    "prettier": "2.1.2",
    "react-docgen-typescript": "1.2.6",
    "sass-loader": "7.2.0",
    "sinon": "9.2.4",
    "snyk": "1.316.1",
    "spectron": "5.0.0",
    "style-loader": "1.0.0",
    "ts-loader": "4.1.0",
    "ts-node": "8.3.0",
    "typed-scss-modules": "0.0.11",
    "typescript": "4.1.3",
    "webpack": "4.39.2",
    "webpack-cli": "3.3.7",
    "webpack-dev-server": "3.8.0"
  },
  "resolutions": {
    "@storybook/react/@storybook/core/node-fetch": "2.6.1"
  },
  "engines": {
    "node": "12.18.3"
  },
  "build": {
    "appId": "org.whispersystems.signal-desktop",
    "mac": {
      "asarUnpack": [
        "**/*.node",
        "node_modules/zkgroup/libzkgroup.*",
        "node_modules/libsignal-client/build/*.node"
      ],
      "artifactName": "${name}-mac-${version}.${ext}",
      "category": "public.app-category.social-networking",
      "darkModeSupport": true,
      "hardenedRuntime": true,
      "entitlements": "./build/entitlements.mac.plist",
      "icon": "build/icons/mac/icon.icns",
      "publish": [
        {
          "provider": "generic",
          "url": "https://updates.signal.org/desktop"
        }
      ],
      "target": [
        "zip",
        "dmg"
      ],
      "bundleVersion": "1"
    },
    "win": {
      "asarUnpack": [
        "**/*.node",
        "node_modules/spellchecker/vendor/hunspell_dictionaries",
        "node_modules/sharp",
        "node_modules/zkgroup/libzkgroup.*",
        "node_modules/libsignal-client/build/*.node"
      ],
      "artifactName": "${name}-win-${version}.${ext}",
      "certificateSubjectName": "Signal (Quiet Riddle Ventures, LLC)",
      "certificateSha1": "77B2AA4421E5F377454B8B91E573746592D1543D",
      "publisherName": "Signal (Quiet Riddle Ventures, LLC)",
      "icon": "build/icons/win/icon.ico",
      "publish": [
        {
          "provider": "generic",
          "url": "https://updates.signal.org/desktop"
        }
      ],
      "target": [
        "nsis"
      ]
    },
    "nsis": {
      "deleteAppDataOnUninstall": true
    },
    "linux": {
      "category": "Network;InstantMessaging;Chat",
      "desktop": {
        "StartupWMClass": "Signal"
      },
      "asarUnpack": [
        "**/*.node",
        "node_modules/spellchecker/vendor/hunspell_dictionaries",
        "node_modules/sharp",
        "node_modules/zkgroup/libzkgroup.*",
        "node_modules/libsignal-client/build/*.node"
      ],
      "target": [
        "deb"
      ],
      "icon": "build/icons/png"
    },
    "deb": {
      "depends": [
        "libnotify4",
        "libappindicator1",
        "libxtst6",
        "libnss3",
        "libasound2",
        "libxss1"
      ]
    },
    "protocols": {
      "name": "sgnl-url-scheme",
      "schemes": [
        "sgnl"
      ]
    },
    "files": [
      "package.json",
      "config/default.json",
      "config/${env.SIGNAL_ENV}.json",
      "config/local-${env.SIGNAL_ENV}.json",
      "background.html",
      "about.html",
      "settings.html",
      "permissions_popup.html",
      "debug_log.html",
      "loading.html",
      "_locales/**",
      "protos/*",
      "js/**",
      "ts/**/*.js",
      "ts/*.js",
      "stylesheets/*.css",
      "!js/register.js",
      "app/*",
      "preload.js",
      "preload_utils.js",
      "about_preload.js",
      "settings_preload.js",
      "permissions_popup_preload.js",
      "debug_log_preload.js",
      "loading_preload.js",
      "main.js",
      "images/**",
      "fonts/**",
      "sounds/*",
      "build/icons",
      "node_modules/**",
      "sticker-creator/preload.js",
      "sticker-creator/dist/**",
      "!node_modules/emoji-datasource/emoji_pretty.json",
      "!node_modules/emoji-datasource/**/*.png",
      "!node_modules/emoji-datasource-apple/emoji_pretty.json",
      "!node_modules/emoji-datasource-apple/img/apple/sheets*",
      "!node_modules/spellchecker/vendor/hunspell/**/*",
      "!**/node_modules/*/{CHANGELOG.md,README.md,README,readme.md,readme,test,__tests__,tests,powered-test,example,examples,*.d.ts,.snyk-*.flag}",
      "!**/node_modules/.bin",
      "!**/node_modules/*/build/**",
      "!**/*.{o,hprof,orig,pyc,pyo,rbc}",
      "!**/._*",
      "!**/{.DS_Store,.git,.hg,.svn,CVS,RCS,SCCS,__pycache__,thumbs.db,.gitignore,.gitattributes,.flowconfig,.yarn-metadata.json,.idea,appveyor.yml,.travis.yml,circle.yml,npm-debug.log,.nyc_output,yarn.lock,.yarn-integrity}",
      "node_modules/spellchecker/build/Release/*.node",
      "node_modules/websocket/build/Release/*.node",
      "!node_modules/websocket/builderror.log",
      "node_modules/ref-napi/build/Release/*.node",
      "node_modules/ffi-napi/build/Release/*.node",
      "node_modules/socks/build/*.js",
      "node_modules/socks/build/common/*.js",
      "node_modules/socks/build/client/*.js",
      "node_modules/smart-buffer/build/*.js",
      "node_modules/sharp/build/**",
      "!node_modules/sharp/{install,src,vendor/include}",
      "!node_modules/@journeyapps/sqlcipher/deps/*",
      "!node_modules/@journeyapps/sqlcipher/build/*",
      "!node_modules/@journeyapps/sqlcipher/build-tmp-napi-*",
      "!node_modules/@journeyapps/sqlcipher/lib/binding/node-*",
      "node_modules/libsignal-client/build/*.node",
      "node_modules/ringrtc/build/${platform}/**"
    ]
  }
}<|MERGE_RESOLUTION|>--- conflicted
+++ resolved
@@ -4,11 +4,7 @@
   "description": "Private messaging from your desktop",
   "desktopName": "signal.desktop",
   "repository": "https://github.com/signalapp/Signal-Desktop.git",
-<<<<<<< HEAD
-  "version": "1.40.0",
-=======
   "version": "1.40.1-beta.1",
->>>>>>> db27a36e
   "license": "AGPL-3.0-only",
   "author": {
     "name": "Open Whisper Systems",
