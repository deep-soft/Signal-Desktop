{
  "name": "signal-desktop",
  "productName": "Signal",
  "description": "Private messaging from your desktop",
  "repository": "https://github.com/signalapp/Signal-Desktop.git",
<<<<<<< HEAD
  "version": "1.12.1",
=======
  "version": "1.13.0-beta.2",
>>>>>>> bd139395
  "license": "GPL-3.0",
  "author": {
    "name": "Open Whisper Systems",
    "email": "support@signal.org"
  },
  "main": "main.js",
  "scripts": {
    "postinstall": "electron-builder install-app-deps && rimraf node_modules/dtrace-provider",
    "start": "electron .",
    "grunt": "grunt",
    "icon-gen": "electron-icon-maker --input=images/icon_1024.png --output=./build",
    "generate": "yarn icon-gen && yarn grunt",
    "build": "build  --config.extraMetadata.environment=$SIGNAL_ENV",
    "build-release": "SIGNAL_ENV=production npm run build -- --config.directories.output=release",
    "build-module-protobuf": "pbjs --target static-module --wrap commonjs --out ts/protobuf/compiled.js protos/*.proto && pbts --out ts/protobuf/compiled.d.ts ts/protobuf/compiled.js",
    "clean-module-protobuf": "rm -f ts/protobuf/compiled.d.ts ts/protobuf/compiled.js",
    "build-protobuf": "yarn build-module-protobuf",
    "clean-protobuf": "yarn clean-module-protobuf",
    "prepare-beta-build": "node prepare_beta_build.js",
    "prepare-import-build": "node prepare_import_build.js",
    "publish-to-apt": "NAME=$npm_package_name VERSION=$npm_package_version ./aptly.sh",
    "test": "yarn test-node && yarn test-electron",
    "test-electron": "yarn grunt test",
    "test-node": "mocha --recursive test/app test/modules ts/test",
    "test-node-coverage": "nyc --reporter=lcov --reporter=text mocha --recursive test/app test/modules ts/test",
    "eslint": "eslint .",
    "jshint": "yarn grunt jshint",
    "lint": "yarn format --list-different && yarn lint-windows",
    "lint-windows": "yarn eslint && yarn grunt lint && yarn tslint",
    "tslint": "tslint --format stylish --project .",
    "format": "prettier --write \"*.{css,js,json,md,scss,ts,tsx}\" \"./**/*.{css,js,json,md,scss,ts,tsx}\"",
    "transpile": "tsc",
    "clean-transpile": "rimraf ts/**/*.js ts/*.js",
    "open-coverage": "open coverage/lcov-report/index.html",
    "styleguide": "styleguidist server"
  },
  "dependencies": {
    "@sindresorhus/is": "^0.8.0",
    "archiver": "^2.1.1",
    "backbone": "^1.3.3",
    "blob-util": "^1.3.0",
    "blueimp-canvas-to-blob": "^3.14.0",
    "blueimp-load-image": "^2.18.0",
    "bunyan": "^1.8.12",
    "classnames": "^2.2.5",
    "config": "^1.28.1",
    "electron-config": "^1.0.0",
    "electron-editor-context-menu": "^1.1.1",
    "electron-is-dev": "^0.3.0",
    "electron-unhandled": "https://github.com/scottnonnenberg-signal/electron-unhandled.git#7496187472aa561d39fcd4c843a54ffbef0a388c",
    "electron-updater": "^2.21.10",
    "emoji-datasource": "4.0.0",
    "emoji-datasource-apple": "4.0.0",
    "emoji-js": "^3.4.0",
    "emoji-panel": "https://github.com/scottnonnenberg-signal/emoji-panel.git#v0.5.5",
    "filesize": "^3.6.1",
    "firstline": "^1.2.1",
    "form-data": "^2.3.2",
    "fs-extra": "^5.0.0",
    "google-libphonenumber": "^3.0.7",
    "got": "^8.2.0",
    "intl-tel-input": "^12.1.15",
    "jquery": "^3.3.1",
    "linkify-it": "^2.0.3",
    "lodash": "^4.17.4",
    "mkdirp": "^0.5.1",
    "moment": "^2.21.0",
    "mustache": "^2.3.0",
    "node-fetch": "https://github.com/scottnonnenberg-signal/node-fetch.git#3e5f51e08c647ee5f20c43b15cf2d352d61c36b4",
    "os-locale": "^2.1.0",
    "pify": "^3.0.0",
    "protobufjs": "^6.8.6",
    "proxy-agent": "^2.1.0",
    "react": "^16.2.0",
    "react-dom": "^16.2.0",
    "read-last-lines": "^1.3.0",
    "rimraf": "^2.6.2",
    "semver": "^5.4.1",
    "spellchecker": "^3.4.4",
    "testcheck": "^1.0.0-rc.2",
    "tmp": "^0.0.33",
    "to-arraybuffer": "^1.0.1",
    "underscore": "^1.9.0",
    "websocket": "^1.0.25"
  },
  "devDependencies": {
    "@types/chai": "^4.1.2",
    "@types/classnames": "^2.2.3",
    "@types/filesize": "^3.6.0",
    "@types/google-libphonenumber": "^7.4.14",
    "@types/jquery": "^3.3.1",
    "@types/linkify-it": "^2.0.3",
    "@types/lodash": "^4.14.106",
    "@types/mocha": "^5.0.0",
    "@types/qs": "^6.5.1",
    "@types/react": "^16.3.1",
    "@types/react-dom": "^16.0.4",
    "@types/semver": "^5.5.0",
    "@types/sinon": "^4.3.1",
    "arraybuffer-loader": "^1.0.3",
    "asar": "^0.14.0",
    "bower": "^1.8.2",
    "chai": "^4.1.2",
    "electron": "2.0.1",
    "electron-builder": "^20.13.5",
    "electron-icon-maker": "0.0.3",
    "eslint": "^4.14.0",
    "eslint-config-airbnb-base": "^12.1.0",
    "eslint-config-prettier": "^2.9.0",
    "eslint-plugin-import": "^2.8.0",
    "eslint-plugin-mocha": "^4.12.1",
    "eslint-plugin-more": "^0.3.1",
    "extract-zip": "^1.6.6",
    "glob": "^7.1.2",
    "grunt": "^1.0.1",
    "grunt-cli": "^1.2.0",
    "grunt-contrib-concat": "^1.0.1",
    "grunt-contrib-copy": "^1.0.0",
    "grunt-contrib-jshint": "^1.1.0",
    "grunt-contrib-watch": "^1.0.0",
    "grunt-exec": "^3.0.0",
    "grunt-gitinfo": "^0.1.7",
    "grunt-sass": "^2.0.0",
    "mocha": "^4.1.0",
    "mocha-testcheck": "^1.0.0-rc.0",
    "node-sass-import-once": "^1.2.0",
    "nsp": "^3.2.1",
    "nyc": "^11.4.1",
    "prettier": "1.12.0",
    "qs": "^6.5.1",
    "react-docgen-typescript": "^1.2.6",
    "react-styleguidist": "^7.0.1",
    "sinon": "^4.4.2",
    "spectron": "^3.8.0",
    "ts-loader": "^4.1.0",
    "tslint": "^5.9.1",
    "tslint-microsoft-contrib": "^5.0.3",
    "tslint-react": "^3.5.1",
    "typescript": "^2.8.1",
    "webpack": "^4.4.1"
  },
  "engines": {
    "node": "^8.9.3"
  },
  "build": {
    "appId": "org.whispersystems.signal-desktop",
    "mac": {
      "artifactName": "${name}-mac-${version}.${ext}",
      "category": "public.app-category.social-networking",
      "icon": "build/icons/mac/icon.icns",
      "publish": [
        {
          "provider": "generic",
          "url": "https://updates.signal.org/desktop"
        }
      ],
      "target": [
        "zip"
      ],
      "bundleVersion": "1"
    },
    "win": {
      "asarUnpack": "node_modules/spellchecker/vendor/hunspell_dictionaries",
      "artifactName": "${name}-win-${version}.${ext}",
      "certificateSubjectName": "Signal",
      "publisherName": "Signal (Quiet Riddle Ventures, LLC)",
      "icon": "build/icons/win/icon.ico",
      "publish": [
        {
          "provider": "generic",
          "url": "https://updates.signal.org/desktop"
        }
      ],
      "target": [
        "nsis"
      ]
    },
    "nsis": {
      "deleteAppDataOnUninstall": true
    },
    "linux": {
      "category": "Network",
      "desktop": {
        "StartupWMClass": "Signal"
      },
      "asarUnpack": "node_modules/spellchecker/vendor/hunspell_dictionaries",
      "target": [
        "deb"
      ],
      "icon": "build/icons/png"
    },
    "deb": {
      "depends": [
        "gconf2",
        "gconf-service",
        "libnotify4",
        "libappindicator1",
        "libxtst6",
        "libnss3",
        "libasound2",
        "libxss1"
      ]
    },
    "files": [
      "package.json",
      "config/default.json",
      "config/${env.SIGNAL_ENV}.json",
      "config/local-${env.SIGNAL_ENV}.json",
      "background.html",
      "about.html",
      "_locales/**",
      "protos/*",
      "js/**",
      "ts/**/*.js",
      "ts/*.js",
      "stylesheets/*.css",
      "!js/register.js",
      "!js/views/standalone_registration_view.js",
      "app/*",
      "preload.js",
      "main.js",
      "images/**",
      "fonts/*",
      "build/assets",
      "node_modules/**",
      "!node_modules/emoji-panel/dist/*",
      "!node_modules/emoji-panel/lib/emoji-panel-emojione-*.css",
      "!node_modules/emoji-panel/lib/emoji-panel-google-*.css",
      "!node_modules/emoji-panel/lib/emoji-panel-twitter-*.css",
      "!node_modules/emoji-panel/lib/emoji-panel-apple-{16,20,64}.css",
      "!node_modules/emoji-datasource/emoji_pretty.json",
      "!node_modules/emoji-datasource/*.png",
      "!node_modules/emoji-datasource-apple/emoji_pretty.json",
      "!node_modules/emoji-datasource-apple/img/apple/{sheets-128,sheets-256}/*.png",
      "!node_modules/emoji-datasource-apple/img/apple/sheets/{16,20,32}.png",
      "!node_modules/spellchecker/vendor/hunspell/**/*",
      "!**/node_modules/*/{CHANGELOG.md,README.md,README,readme.md,readme,test,__tests__,tests,powered-test,example,examples,*.d.ts}",
      "!**/node_modules/.bin",
      "!**/node_modules/*/build/**",
      "!**/*.{o,hprof,orig,pyc,pyo,rbc}",
      "!**/._*",
      "!**/{.DS_Store,.git,.hg,.svn,CVS,RCS,SCCS,__pycache__,thumbs.db,.gitignore,.gitattributes,.editorconfig,.flowconfig,.yarn-metadata.json,.idea,appveyor.yml,.travis.yml,circle.yml,npm-debug.log,.nyc_output,yarn.lock,.yarn-integrity}",
      "node_modules/spellchecker/build/Release/*.node",
      "node_modules/websocket/build/Release/*.node"
    ]
  }
}<|MERGE_RESOLUTION|>--- conflicted
+++ resolved
@@ -3,11 +3,7 @@
   "productName": "Signal",
   "description": "Private messaging from your desktop",
   "repository": "https://github.com/signalapp/Signal-Desktop.git",
-<<<<<<< HEAD
-  "version": "1.12.1",
-=======
   "version": "1.13.0-beta.2",
->>>>>>> bd139395
   "license": "GPL-3.0",
   "author": {
     "name": "Open Whisper Systems",
